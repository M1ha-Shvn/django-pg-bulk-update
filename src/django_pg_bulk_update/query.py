--- conflicted
+++ resolved
@@ -238,13 +238,8 @@
             else:
                 raise AssertionError("Each field_values item must be dict or iterable")
 
-<<<<<<< HEAD
-            op = key_fields_ops[name]
+            op = key_fields_ops[i][1]
             kwargs = op.get_django_filters(name, value)
-=======
-            op = key_fields_ops[i][1]
-            kwargs = {op.get_django_filter(name): value}
->>>>>>> 3dab7ae1
             and_cond &= ~Q(**kwargs) if op.inverse else Q(**kwargs)
 
         or_cond |= and_cond
