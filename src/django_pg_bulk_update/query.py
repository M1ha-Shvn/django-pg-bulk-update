--- conflicted
+++ resolved
@@ -261,26 +261,7 @@
         Should be a dict of field name as key, function class as value.
     :param key_fields_ops: Key fields compare operators.
         A tuple with (field_name from key_fields, operation name) elements
-<<<<<<< HEAD
     :return: A tuple of sql and it's parameters
-=======
-    :param on_conflict: Additional query for ON CONFLICT section
-    :return: Number of records updated
-    """
-    upd_keys_tuple = tuple(set_functions.keys())
-
-    # No any values to update. Return that everything is done.
-    if not upd_keys_tuple or not values:
-        return len(values)
-
-    # Query template. We will form its substitutes in next sections
-    query = """
-        UPDATE %s AS t SET %s
-        FROM (
-            VALUES %s
-        ) AS sel(%s)
-        WHERE %s;
->>>>>>> 392e66c1
     """
     tpl = "WITH vals(%s) AS (VALUES %s)"
 
